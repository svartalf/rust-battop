--- conflicted
+++ resolved
@@ -1,10 +1,6 @@
 [package]
 name = "battop"
-<<<<<<< HEAD
 version = "0.3.0"
-=======
-version = "0.2.4"
->>>>>>> 8a9a45ca
 authors = ["svartalf <self@svartalf.info>"]
 edition = "2018"
 description = "Interactive batteries viewer"
@@ -21,20 +17,11 @@
 maintenance = { status = "actively-developed" }
 
 [dependencies]
-<<<<<<< HEAD
-battery = { version = "0.7.1", git = "https://github.com/svartalf/rust-battery.git" }
+battery = "^0.7"
 structopt = { version = "0.2", default-features = false }
 log = "0.4"
 stderrlog = "0.4"
 tui = { version = "0.6", default-features = false, features = ["crossterm"] }
 crossterm = "^0.9"
-=======
-battery = "^0.7"
-structopt = { version = "0.2", default-features = false }
-log = "0.4.6"
-stderrlog = "0.4.1"
-tui = "0.6.0"
-termion = "1.5.2"
->>>>>>> 8a9a45ca
 itertools = "0.8.0"
 humantime = "1.2.0"